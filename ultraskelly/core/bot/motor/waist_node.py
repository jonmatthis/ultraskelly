import asyncio
from collections import deque

import numpy as np
from adafruit_motor.motor import DCMotor
from adafruit_motorkit import MotorKit
from pydantic import Field, SkipValidation

from ultraskelly.core.bot.base_abcs import NodeParams, Node
from ultraskelly.core.pubsub.bot_topics import ServoStateTopic, ServoStateMessage
from ultraskelly.core.pubsub.pubsub_abcs import TopicSubscriptionQueue
from ultraskelly.core.pubsub.pubsub_manager import PubSubTopicManager

import  logging
logger = logging.getLogger(__name__)

class WaistNodeParams(NodeParams):
    waist_motor_channel: int = Field(default=1, ge=1, le=4)
    waist_deadzone: float = Field(default=10.0, ge=0.0, le=90.0)


class WaistNode(Node):
    """Generic servo controller - tracks whatever target is published."""

    params: WaistNodeParams
    motor_kit: SkipValidation[MotorKit] = Field(default=None, exclude=True)
    waist_motor: SkipValidation[DCMotor] = Field(default=None, exclude=True)
    waist_motor_throttle: float = Field(default=0, ge=-1.0, le=1.0)
    head_servo_subscription: SkipValidation[TopicSubscriptionQueue] = Field(default=None, exclude=True)

    @classmethod
    def create(cls, *, pubsub: PubSubTopicManager, params: WaistNodeParams) -> "WaistNode":
        """Factory method to create and initialize WaistNode."""

        motor_kit = MotorKit(address=0x60, pwm_frequency=1600)
        waist_motor: DCMotor|None = None
        match params.waist_motor_channel:
            case 1:
                waist_motor = motor_kit.motor1
            case 2:
                waist_motor = motor_kit.motor2
            case 3:
                waist_motor = motor_kit.motor3
            case 4:
                waist_motor = motor_kit.motor4
            case _:
                raise ValueError(f"Invalid waist motor channel: {params.waist_motor_channel}")

        if waist_motor is None:
            raise ValueError(f"Could not initialize waist motor on channel {params.waist_motor_channel}")
        # Get subscription
        head_servo_subscription = pubsub.get_subscription(ServoStateTopic)
        return cls(pubsub=pubsub,
                   params=params,
                   motor_kit=motor_kit,
                   waist_motor=waist_motor,
                   head_servo_subscription=head_servo_subscription)


    async def run(self) -> None:
        """Main motor control loop."""
        logger.info(f"Starting WaistNode [deadzone={self.params.waist_deadzone}]")
        recent_head_offsets = deque(maxlen=100)
        try:
            while not self.stop_event.is_set():
                await asyncio.sleep(0.01)
                try:
                    # Get message from subscription queue with timeout
                    if not self.head_servo_subscription.empty():
                        msg: ServoStateMessage =  await self.head_servo_subscription.get()
                        head_pan_off_center = msg.pan_angle - 90.0
                        offset_changing = np.mean(np.diff(recent_head_offsets))> self.params.waist_deadzone if len(recent_head_offsets) > 1 else True
                        if abs(head_pan_off_center) > self.params.waist_deadzone and offset_changing:
                            proportional_gain = head_pan_off_center/90.0
                            if head_pan_off_center > 0:
                                # Target is to the right, turn waist to the right
<<<<<<< HEAD
                                self.waist_motor.throttle = -1.0
                            else:
                                # Target is to the left, turn waist to the left
                                self.waist_motor.throttle = 1.0
=======
                                self.waist_motor.throttle = 1.0 * proportional_gain
                            else:
                                # Target is to the left, turn waist to the left
                                self.waist_motor.throttle = -1.0 * proportional_gain
>>>>>>> c0694efa
                        else:
                            self.waist_motor.throttle = 0.0
                except asyncio.TimeoutError:
                    continue
                except Exception:
                    continue
        finally:
            # Center servos
            self.waist_motor.throttle = 0.0
            await asyncio.sleep(0.5)
            logger.info('WaistNode stopped.')<|MERGE_RESOLUTION|>--- conflicted
+++ resolved
@@ -74,17 +74,10 @@
                             proportional_gain = head_pan_off_center/90.0
                             if head_pan_off_center > 0:
                                 # Target is to the right, turn waist to the right
-<<<<<<< HEAD
-                                self.waist_motor.throttle = -1.0
+                                self.waist_motor.throttle = -1.0 * proportional_gain
                             else:
                                 # Target is to the left, turn waist to the left
-                                self.waist_motor.throttle = 1.0
-=======
                                 self.waist_motor.throttle = 1.0 * proportional_gain
-                            else:
-                                # Target is to the left, turn waist to the left
-                                self.waist_motor.throttle = -1.0 * proportional_gain
->>>>>>> c0694efa
                         else:
                             self.waist_motor.throttle = 0.0
                 except asyncio.TimeoutError:
